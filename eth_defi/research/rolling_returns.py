--- conflicted
+++ resolved
@@ -192,7 +192,6 @@
     return df
 
 
-<<<<<<< HEAD
 def calculate_daily_returns_for_all_vaults(df_work: pd.DataFrame) -> pd.DataFrame:
     """Calculate daily returns for each vault in isolation.
     
@@ -223,7 +222,8 @@
     df_result = pd.concat(result_dfs)
 
     return df_result
-=======
+
+
 def visualise_rolling_returns(
     rolling_returns_df: pd.DataFrame,
     title="1M rolling returns by vault",
@@ -266,4 +266,3 @@
     fig.update_traces(line=dict(width=4))
 
     return fig
->>>>>>> 275b111e
